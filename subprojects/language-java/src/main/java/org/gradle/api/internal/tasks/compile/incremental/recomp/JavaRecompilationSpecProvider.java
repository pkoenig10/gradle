/*
 * Copyright 2019 the original author or authors.
 *
 * Licensed under the Apache License, Version 2.0 (the "License");
 * you may not use this file except in compliance with the License.
 * You may obtain a copy of the License at
 *
 *      http://www.apache.org/licenses/LICENSE-2.0
 *
 * Unless required by applicable law or agreed to in writing, software
 * distributed under the License is distributed on an "AS IS" BASIS,
 * WITHOUT WARRANTIES OR CONDITIONS OF ANY KIND, either express or implied.
 * See the License for the specific language governing permissions and
 * limitations under the License.
 */

package org.gradle.api.internal.tasks.compile.incremental.recomp;

import com.google.common.base.MoreObjects;
import com.google.common.collect.ImmutableSet;
import org.gradle.api.file.FileTree;
import org.gradle.api.file.FileType;
import org.gradle.api.internal.file.FileOperations;
import org.gradle.api.internal.tasks.compile.JavaCompileSpec;
import org.gradle.api.internal.tasks.compile.incremental.processing.GeneratedResource;
import org.gradle.api.tasks.WorkResult;
import org.gradle.api.tasks.util.PatternSet;
import org.gradle.internal.Factory;
<<<<<<< HEAD
import org.gradle.work.FileChange;
=======
import org.gradle.internal.file.Deleter;
>>>>>>> d0c535ba

import java.io.File;
import java.util.Collection;
import java.util.Collections;
import java.util.EnumMap;
import java.util.Map;

import static org.gradle.internal.FileUtils.hasExtension;

public class JavaRecompilationSpecProvider extends AbstractRecompilationSpecProvider {
    private final boolean incremental;
    private final Iterable<FileChange> sourceFileChanges;

<<<<<<< HEAD
    public JavaRecompilationSpecProvider(FileOperations fileOperations, FileTree sourceTree, boolean incremental, Iterable<FileChange> sourceFileChanges) {
        super(fileOperations, sourceTree);
        this.incremental = incremental;
        this.sourceFileChanges = sourceFileChanges;
=======
    public JavaRecompilationSpecProvider(
        Deleter deleter,
        FileOperations fileOperations,
        FileTreeInternal sources,
        IncrementalTaskInputs inputs,
        CompilationSourceDirs sourceDirs
    ) {
        super(deleter, fileOperations, sources);
        this.sourceFileClassNameConverter = new JavaConventionalSourceFileClassNameConverter(sourceDirs);
        this.inputs = inputs;
>>>>>>> d0c535ba
    }

    @Override
    public boolean isIncremental() {
        return incremental;
    }

    @Override
    public RecompilationSpec provideRecompilationSpec(CurrentCompilation current, PreviousCompilation previous) {
        RecompilationSpec spec = new RecompilationSpec();
        processClasspathChanges(current, previous, spec);
        processOtherChanges(current, previous, spec);
        spec.getClassesToProcess().addAll(previous.getTypesToReprocess());
        return spec;
    }

    @Override
    public void initializeCompilation(JavaCompileSpec spec, RecompilationSpec recompilationSpec) {
        if (!recompilationSpec.isBuildNeeded()) {
            spec.setSourceFiles(ImmutableSet.of());
            spec.setClasses(Collections.emptySet());
            return;
        }
        Factory<PatternSet> patternSetFactory = fileOperations.getFileResolver().getPatternSetFactory();
        PatternSet classesToDelete = patternSetFactory.create();
        PatternSet sourceToCompile = patternSetFactory.create();

        prepareJavaPatterns(recompilationSpec.getClassesToCompile(), classesToDelete, sourceToCompile);
        spec.setSourceFiles(narrowDownSourcesToCompile(sourceTree, sourceToCompile));
        includePreviousCompilationOutputOnClasspath(spec);
        addClassesToProcess(spec, recompilationSpec);
        deleteStaleFilesIn(classesToDelete, spec.getDestinationDir());
        deleteStaleFilesIn(classesToDelete, spec.getCompileOptions().getAnnotationProcessorGeneratedSourcesDirectory());
        deleteStaleFilesIn(classesToDelete, spec.getCompileOptions().getHeaderOutputDirectory());

        Map<GeneratedResource.Location, PatternSet> resourcesToDelete = prepareResourcePatterns(recompilationSpec.getResourcesToGenerate(), patternSetFactory);
        deleteStaleFilesIn(resourcesToDelete.get(GeneratedResource.Location.CLASS_OUTPUT), spec.getDestinationDir());
        // If the client has not set a location for SOURCE_OUTPUT, javac outputs those files to the CLASS_OUTPUT directory, so clean that instead.
        deleteStaleFilesIn(resourcesToDelete.get(GeneratedResource.Location.SOURCE_OUTPUT), MoreObjects.firstNonNull(spec.getCompileOptions().getAnnotationProcessorGeneratedSourcesDirectory(), spec.getDestinationDir()));
        // In the same situation with NATIVE_HEADER_OUTPUT, javac just NPEs.  Don't bother.
        deleteStaleFilesIn(resourcesToDelete.get(GeneratedResource.Location.NATIVE_HEADER_OUTPUT), spec.getCompileOptions().getHeaderOutputDirectory());
    }

    @Override
    public WorkResult decorateResult(RecompilationSpec recompilationSpec, WorkResult workResult) {
        return workResult;
    }

    private Iterable<File> narrowDownSourcesToCompile(FileTree sourceTree, PatternSet sourceToCompile) {
        return sourceTree.matching(sourceToCompile);
    }

    private static Map<GeneratedResource.Location, PatternSet> prepareResourcePatterns(Collection<GeneratedResource> staleResources, Factory<PatternSet> patternSetFactory) {
        Map<GeneratedResource.Location, PatternSet> resourcesByLocation = new EnumMap<>(GeneratedResource.Location.class);
        for (GeneratedResource.Location location : GeneratedResource.Location.values()) {
            resourcesByLocation.put(location, patternSetFactory.create());
        }
        for (GeneratedResource resource : staleResources) {
            resourcesByLocation.get(resource.getLocation()).include(resource.getPath());
        }
        return resourcesByLocation;
    }

    private void processOtherChanges(CurrentCompilation current, PreviousCompilation previous, RecompilationSpec spec) {
        if (spec.isFullRebuildNeeded()) {
            return;
        }
        boolean emptyAnnotationProcessorPath = current.getAnnotationProcessorPath().isEmpty();
        SourceFileChangeProcessor javaChangeProcessor = new SourceFileChangeProcessor(previous);
        for (FileChange fileChange : sourceFileChanges) {
            if (spec.isFullRebuildNeeded()) {
                return;
            }
            if (fileChange.getFileType() != FileType.FILE) {
                continue;
            }

            File file = fileChange.getFile();
            if (hasExtension(file, ".java")) {
                String className = getClassNameForRelativePath(fileChange.getNormalizedPath());
                javaChangeProcessor.processChange(file, Collections.singletonList(className), spec);
            } else {
                if (emptyAnnotationProcessorPath) {
                    continue;
                }
                spec.setFullRebuildCause(rebuildClauseForChangedNonSourceFile("resource", fileChange), null);
                return;
            }
        }
    }

    private static String getClassNameForRelativePath(String relativePath) {
        return relativePath.replace('/', '.').replaceAll("\\.java$", "");
    }


    private void prepareJavaPatterns(Collection<String> staleClasses, PatternSet filesToDelete, PatternSet sourceToCompile) {
        for (String staleClass : staleClasses) {
            String path = staleClass.replaceAll("\\.", "/");
            filesToDelete.include(path.concat(".class"));
            filesToDelete.include(path.concat(".java"));
            filesToDelete.include(path.concat(".h"));
            filesToDelete.include(path.concat("$*.class"));
            filesToDelete.include(path.concat("$*.java"));
            filesToDelete.include(path.concat("$*.h"));

            sourceToCompile.include(path.concat(".java"));
            sourceToCompile.include(path.concat("$*.java"));
        }
    }
}<|MERGE_RESOLUTION|>--- conflicted
+++ resolved
@@ -26,11 +26,8 @@
 import org.gradle.api.tasks.WorkResult;
 import org.gradle.api.tasks.util.PatternSet;
 import org.gradle.internal.Factory;
-<<<<<<< HEAD
 import org.gradle.work.FileChange;
-=======
 import org.gradle.internal.file.Deleter;
->>>>>>> d0c535ba
 
 import java.io.File;
 import java.util.Collection;
@@ -44,23 +41,16 @@
     private final boolean incremental;
     private final Iterable<FileChange> sourceFileChanges;
 
-<<<<<<< HEAD
-    public JavaRecompilationSpecProvider(FileOperations fileOperations, FileTree sourceTree, boolean incremental, Iterable<FileChange> sourceFileChanges) {
-        super(fileOperations, sourceTree);
-        this.incremental = incremental;
-        this.sourceFileChanges = sourceFileChanges;
-=======
     public JavaRecompilationSpecProvider(
         Deleter deleter,
         FileOperations fileOperations,
-        FileTreeInternal sources,
-        IncrementalTaskInputs inputs,
-        CompilationSourceDirs sourceDirs
+        FileTree sourceTree,
+        boolean incremental,
+        Iterable<FileChange> sourceFileChanges
     ) {
-        super(deleter, fileOperations, sources);
-        this.sourceFileClassNameConverter = new JavaConventionalSourceFileClassNameConverter(sourceDirs);
-        this.inputs = inputs;
->>>>>>> d0c535ba
+        super(deleter, fileOperations, sourceTree);
+        this.incremental = incremental;
+        this.sourceFileChanges = sourceFileChanges;
     }
 
     @Override
