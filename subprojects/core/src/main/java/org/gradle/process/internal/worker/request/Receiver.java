--- conflicted
+++ resolved
@@ -123,10 +123,6 @@
 
     @Override
     public void reportProblem(Problem problem, OperationIdentifier id) {
-<<<<<<< HEAD
-        problem = this.taskPath == null ? problem : ((InternalProblem) problem).toBuilder(null, null, null).taskLocation(this.taskPath).build();
-=======
->>>>>>> d010c73d
         problemProtocol.reportProblem(problem, id);
     }
 
