--- conflicted
+++ resolved
@@ -42,13 +42,8 @@
     private final FileCollectionFactory fileCollectionFactory = TestFiles.fileCollectionFactory(tmpDir.testDirectory, taskDependencyFactory)
 
     private DefaultSourceSet sourceSet(String name) {
-<<<<<<< HEAD
-        def s = TestUtil.instantiatorFactory().decorateLenient().newInstance(DefaultSourceSet, name, TestUtil.objectFactory(tmpDir.testDirectory))
-        s.classes = new DefaultSourceSetOutput(s.displayName, taskDependencyFactory, fileResolver, fileCollectionFactory)
-=======
         def s = TestUtil.newInstance(DefaultSourceSet, name, TestUtil.objectFactory(tmpDir.testDirectory))
-        s.classes = TestUtil.newInstance(DefaultSourceSetOutput, s.displayName, fileResolver, fileCollectionFactory)
->>>>>>> 123decb7
+        s.classes = TestUtil.newInstance(DefaultSourceSetOutput, s.displayName, taskDependencyFactory, fileResolver, fileCollectionFactory)
         return s
     }
 
