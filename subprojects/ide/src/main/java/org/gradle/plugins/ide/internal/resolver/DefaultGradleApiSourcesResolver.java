/*
 * Copyright 2019 the original author or authors.
 *
 * Licensed under the Apache License, Version 2.0 (the "License");
 * you may not use this file except in compliance with the License.
 * You may obtain a copy of the License at
 *
 *      http://www.apache.org/licenses/LICENSE-2.0
 *
 * Unless required by applicable law or agreed to in writing, software
 * distributed under the License is distributed on an "AS IS" BASIS,
 * WITHOUT WARRANTIES OR CONDITIONS OF ANY KIND, either express or implied.
 * See the License for the specific language governing permissions and
 * limitations under the License.
 */

package org.gradle.plugins.ide.internal.resolver;

<<<<<<< HEAD
import org.gradle.api.artifacts.repositories.MavenArtifactRepository;
import org.gradle.api.artifacts.result.ArtifactResolutionResult;
import org.gradle.api.artifacts.result.ArtifactResult;
import org.gradle.api.artifacts.result.ComponentArtifactsResult;
import org.gradle.api.artifacts.result.ResolvedArtifactResult;
import org.gradle.api.internal.project.ProjectInternal;
import org.gradle.internal.installation.CurrentGradleInstallation;
import org.gradle.internal.installation.GradleInstallation;
import org.gradle.jvm.JvmLibrary;
import org.gradle.language.base.artifact.SourcesArtifact;

import java.io.File;
import java.util.Collections;

public class DefaultGradleApiSourcesResolver implements GradleApiSourcesResolver {

    private static final String GRADLE_LIBS_REPO_URL = "https://repo.gradle.org/gradle/list/libs-releases";
    private static final String GRADLE_LIBS_REPO_OVERRIDE_VAR = "GRADLE_LIBS_REPO_OVERRIDE";

    private final ProjectInternal project;

    public DefaultGradleApiSourcesResolver(ProjectInternal project) {
=======
import org.gradle.api.Project;
import org.gradle.api.artifacts.Configuration;
import org.gradle.api.artifacts.Dependency;
import org.gradle.api.artifacts.repositories.IvyArtifactRepository;
import org.gradle.api.internal.artifacts.ArtifactAttributes;
import org.gradle.api.internal.artifacts.ivyservice.DefaultLenientConfiguration;
import org.gradle.api.internal.artifacts.transform.UnzipTransform;
import org.gradle.api.logging.Logger;
import org.gradle.api.logging.Logging;
import org.gradle.internal.installation.CurrentGradleInstallation;
import org.gradle.internal.installation.GradleInstallation;
import org.gradle.util.GradleVersion;

import java.io.File;
import java.util.HashMap;
import java.util.Map;

public class DefaultGradleApiSourcesResolver implements GradleApiSourcesResolver {

    private static final Logger LOGGER = Logging.getLogger(DefaultGradleApiSourcesResolver.class);

    private static final String GRADLE_REPO_URL = "https://services.gradle.org/";
    private static final String GRADLE_REPO_URL_OVERRIDE_VAR = "GRADLE_REPO_OVERRIDE";

    private final Project project;

    private final String zipType = "zip";
    private final String unzippedDistributionType = "unzipped-distribution";
    private final String sourceDirectory = "src-directory";

    public DefaultGradleApiSourcesResolver(Project project) {
>>>>>>> a1fbdf5d
        this.project = project;
    }

    @Override
    public File resolveGradleApiSources(boolean download) {
        GradleInstallation gradleInstallation = CurrentGradleInstallation.get();
        if (gradleInstallation == null) {
            return null;
        }
        File srcDir = gradleInstallation.getSrcDir();
        if (srcDir.exists()) {
            return srcDir;
        }
        if (!download) {
            return null;
        }
        try {
            return downloadSources();
        } catch (DefaultLenientConfiguration.ArtifactResolveException e) {
            LOGGER.warn("Could not fetch Gradle sources distribution: " + e.getCause().getMessage());
            return null;
        }
    }

    private File downloadSources() {
        IvyArtifactRepository repository = addGradleSourcesRepository();
        try {
            registerTransforms();
            return transientConfigurationForSourcesDownload();
        } finally {
            project.getRepositories().remove(repository);
        }
    }

    private IvyArtifactRepository addGradleSourcesRepository() {
        return project.getRepositories().ivy(a -> {
            String repoName = repositoryNameFor(gradleVersion());
            a.setName("Gradle " + repoName);
            a.setUrl(gradleRepoUrl() + repoName);
            a.metadataSources(IvyArtifactRepository.MetadataSources::artifact);
            a.patternLayout(layout -> layout.artifact("[module]-[revision](-[classifier])(.[ext])"));
        });
    }

    private String gradleRepoUrl() {
        String repoOverride = System.getenv(GRADLE_REPO_URL_OVERRIDE_VAR);
        return repoOverride != null ? repoOverride : GRADLE_REPO_URL;
    }

    private void registerTransforms() {
        project.getDependencies().registerTransform(UnzipTransform.class, a -> {
            a.getFrom().attribute(ArtifactAttributes.ARTIFACT_FORMAT, zipType);
            a.getTo().attribute(ArtifactAttributes.ARTIFACT_FORMAT, unzippedDistributionType);
        });
        project.getDependencies().registerTransform(FindGradleSources.class, a -> {
            a.getFrom().attribute(ArtifactAttributes.ARTIFACT_FORMAT, unzippedDistributionType);
            a.getTo().attribute(ArtifactAttributes.ARTIFACT_FORMAT, sourceDirectory);
        });
    }

    private File transientConfigurationForSourcesDownload() {
        Configuration configuration = detachedConfigurationFor(gradleSourceDependency());
        configuration.getAttributes().attribute(ArtifactAttributes.ARTIFACT_FORMAT, sourceDirectory);
        return configuration.getSingleFile();
    }

    private Configuration detachedConfigurationFor(Dependency dependency) {
        return project.getConfigurations().detachedConfiguration(dependency);
    }

    private GradleVersion gradleVersion() {
        return GradleVersion.version(project.getGradle().getGradleVersion());
    }

    private Dependency gradleSourceDependency() {
        Map<String, String> sourceDependency = new HashMap<>();
        sourceDependency.put("group", "gradle");
        sourceDependency.put("name", "gradle");
        sourceDependency.put("version", gradleVersion().getVersion());
        sourceDependency.put("classifier", "src");
        sourceDependency.put("ext", "zip");
        return project.getDependencies().create(sourceDependency);
    }

    private static String repositoryNameFor(GradleVersion gradleVersion) {
        return gradleVersion.isSnapshot() ? "distributions-snapshots" : "distributions";
    }

    @Override
    public File resolveLocalGroovySources(String jarName) {
        String version = jarName.replace("groovy-all-", "").replace(".jar", "");

        MavenArtifactRepository repository = addGradleLibsRepository();
        try {
            return downloadLocalGroovySources(version);
        } finally {
            project.getRepositories().remove(repository);
        }
    }

    private File downloadLocalGroovySources(String version) {
        ArtifactResolutionResult result = project.getDependencies().createArtifactResolutionQuery()
            .forModule("org.gradle.groovy", "groovy-all", version)
            .withArtifacts(JvmLibrary.class, Collections.singletonList(SourcesArtifact.class))
            .execute();

        for (ComponentArtifactsResult artifactsResult : result.getResolvedComponents()) {
            for (ArtifactResult artifactResult : artifactsResult.getArtifacts(SourcesArtifact.class)) {
                if (artifactResult instanceof ResolvedArtifactResult) {
                    return ((ResolvedArtifactResult) artifactResult).getFile();
                }
            }
        }
        return null;
    }

    private MavenArtifactRepository addGradleLibsRepository() {
        return project.getRepositories().maven(a -> {
            a.setName("Gradle Libs");
            a.setUrl(gradleLibsRepoUrl());
        });
    }

    private static String gradleLibsRepoUrl() {
        String repoOverride = System.getenv(GRADLE_LIBS_REPO_OVERRIDE_VAR);
        return repoOverride != null ? repoOverride : GRADLE_LIBS_REPO_URL;
    }
}<|MERGE_RESOLUTION|>--- conflicted
+++ resolved
@@ -16,30 +16,6 @@
 
 package org.gradle.plugins.ide.internal.resolver;
 
-<<<<<<< HEAD
-import org.gradle.api.artifacts.repositories.MavenArtifactRepository;
-import org.gradle.api.artifacts.result.ArtifactResolutionResult;
-import org.gradle.api.artifacts.result.ArtifactResult;
-import org.gradle.api.artifacts.result.ComponentArtifactsResult;
-import org.gradle.api.artifacts.result.ResolvedArtifactResult;
-import org.gradle.api.internal.project.ProjectInternal;
-import org.gradle.internal.installation.CurrentGradleInstallation;
-import org.gradle.internal.installation.GradleInstallation;
-import org.gradle.jvm.JvmLibrary;
-import org.gradle.language.base.artifact.SourcesArtifact;
-
-import java.io.File;
-import java.util.Collections;
-
-public class DefaultGradleApiSourcesResolver implements GradleApiSourcesResolver {
-
-    private static final String GRADLE_LIBS_REPO_URL = "https://repo.gradle.org/gradle/list/libs-releases";
-    private static final String GRADLE_LIBS_REPO_OVERRIDE_VAR = "GRADLE_LIBS_REPO_OVERRIDE";
-
-    private final ProjectInternal project;
-
-    public DefaultGradleApiSourcesResolver(ProjectInternal project) {
-=======
 import org.gradle.api.Project;
 import org.gradle.api.artifacts.Configuration;
 import org.gradle.api.artifacts.Dependency;
@@ -49,13 +25,21 @@
 import org.gradle.api.internal.artifacts.transform.UnzipTransform;
 import org.gradle.api.logging.Logger;
 import org.gradle.api.logging.Logging;
+import org.gradle.api.artifacts.repositories.MavenArtifactRepository;
+import org.gradle.api.artifacts.result.ArtifactResolutionResult;
+import org.gradle.api.artifacts.result.ArtifactResult;
+import org.gradle.api.artifacts.result.ComponentArtifactsResult;
+import org.gradle.api.artifacts.result.ResolvedArtifactResult;
 import org.gradle.internal.installation.CurrentGradleInstallation;
 import org.gradle.internal.installation.GradleInstallation;
 import org.gradle.util.GradleVersion;
+import org.gradle.jvm.JvmLibrary;
+import org.gradle.language.base.artifact.SourcesArtifact;
 
 import java.io.File;
 import java.util.HashMap;
 import java.util.Map;
+import java.util.Collections;
 
 public class DefaultGradleApiSourcesResolver implements GradleApiSourcesResolver {
 
@@ -64,6 +48,9 @@
     private static final String GRADLE_REPO_URL = "https://services.gradle.org/";
     private static final String GRADLE_REPO_URL_OVERRIDE_VAR = "GRADLE_REPO_OVERRIDE";
 
+    private static final String GRADLE_LIBS_REPO_URL = "https://repo.gradle.org/gradle/list/libs-releases";
+    private static final String GRADLE_LIBS_REPO_OVERRIDE_VAR = "GRADLE_LIBS_REPO_OVERRIDE";
+
     private final Project project;
 
     private final String zipType = "zip";
@@ -71,7 +58,6 @@
     private final String sourceDirectory = "src-directory";
 
     public DefaultGradleApiSourcesResolver(Project project) {
->>>>>>> a1fbdf5d
         this.project = project;
     }
 
@@ -93,6 +79,18 @@
         } catch (DefaultLenientConfiguration.ArtifactResolveException e) {
             LOGGER.warn("Could not fetch Gradle sources distribution: " + e.getCause().getMessage());
             return null;
+        }
+    }
+
+    @Override
+    public File resolveLocalGroovySources(String jarName) {
+        String version = jarName.replace("groovy-all-", "").replace(".jar", "");
+
+        MavenArtifactRepository repository = addGradleLibsRepository();
+        try {
+            return downloadLocalGroovySources(version);
+        } finally {
+            project.getRepositories().remove(repository);
         }
     }
 
@@ -160,18 +158,6 @@
         return gradleVersion.isSnapshot() ? "distributions-snapshots" : "distributions";
     }
 
-    @Override
-    public File resolveLocalGroovySources(String jarName) {
-        String version = jarName.replace("groovy-all-", "").replace(".jar", "");
-
-        MavenArtifactRepository repository = addGradleLibsRepository();
-        try {
-            return downloadLocalGroovySources(version);
-        } finally {
-            project.getRepositories().remove(repository);
-        }
-    }
-
     private File downloadLocalGroovySources(String version) {
         ArtifactResolutionResult result = project.getDependencies().createArtifactResolutionQuery()
             .forModule("org.gradle.groovy", "groovy-all", version)
