/*
 * Copyright 2020 the original author or authors.
 *
 * Licensed under the Apache License, Version 2.0 (the "License");
 * you may not use this file except in compliance with the License.
 * You may obtain a copy of the License at
 *
 *      http://www.apache.org/licenses/LICENSE-2.0
 *
 * Unless required by applicable law or agreed to in writing, software
 * distributed under the License is distributed on an "AS IS" BASIS,
 * WITHOUT WARRANTIES OR CONDITIONS OF ANY KIND, either express or implied.
 * See the License for the specific language governing permissions and
 * limitations under the License.
 */
package gradlebuild.modules.extension

import gradlebuild.modules.model.License


abstract class ExternalModulesExtension {

<<<<<<< HEAD
    val groovyVersion = "4.0.2-SNAPSHOT"
    val kotlinVersion = "1.6.10"
    val configurationCacheReportVersion = "1.0.1"
=======
    val groovyVersion = "3.0.10"
    val configurationCacheReportVersion = "1.1"
    val kotlinVersion = "1.6.21"
>>>>>>> 337783d8

    fun futureKotlin(module: String) = "org.jetbrains.kotlin:kotlin-$module:$kotlinVersion"

    val ansiControlSequenceUtil = "net.rubygrapefruit:ansi-control-sequence-util"
    val ant = "org.apache.ant:ant"
    val antLauncher = "org.apache.ant:ant-launcher"
    val asm = "org.ow2.asm:asm"
    val asmAnalysis = "org.ow2.asm:asm-analysis"
    val asmCommons = "org.ow2.asm:asm-commons"
    val asmTree = "org.ow2.asm:asm-tree"
    val asmUtil = "org.ow2.asm:asm-util"
    val assertj = "org.assertj:assertj-core"
    val awsS3Core = "com.amazonaws:aws-java-sdk-core"
    val awsS3Kms = "com.amazonaws:aws-java-sdk-kms"
    val awsS3S3 = "com.amazonaws:aws-java-sdk-s3"
    val awsS3Sts = "com.amazonaws:aws-java-sdk-sts"
    val bouncycastlePgp = "org.bouncycastle:bcpg-jdk15on"
    val bouncycastlePkix = "org.bouncycastle:bcpkix-jdk15on"
    val bouncycastleProvider = "org.bouncycastle:bcprov-jdk15on"
    val bsh = "org.apache-extras.beanshell:bsh"
    val capsule = "io.usethesource:capsule"
    val commonsCodec = "commons-codec:commons-codec"
    val commonsCompress = "org.apache.commons:commons-compress"
    val commonsHttpclient = "org.apache.httpcomponents:httpclient"
    val commonsIo = "commons-io:commons-io"
    val commonsLang = "commons-lang:commons-lang"
    val commonsLang3 = "org.apache.commons:commons-lang3"
    val commonsMath = "org.apache.commons:commons-math3"
    val configurationCacheReport = "org.gradle.buildtool.internal:configuration-cache-report:$configurationCacheReportVersion"
    val fastutil = "it.unimi.dsi:fastutil"
    val gcs = "com.google.apis:google-api-services-storage"
    val googleApiClient = "com.google.api-client:google-api-client"
    val googleHttpClient = "com.google.http-client:google-http-client"
    val googleHttpClientJackson2 = "com.google.http-client:google-http-client-jackson2"
    val googleOauthClient = "com.google.oauth-client:google-oauth-client"
    val gradleProfiler = "org.gradle.profiler:gradle-profiler"
    val groovy = "org.apache.groovy:groovy"
    val groovyAnt = "org.apache.groovy:groovy-ant"
    val groovyAstbuilder = "org.apache.groovy:groovy-astbuilder"
    val groovyConsole = "org.apache.groovy:groovy-console"
    val groovyDateUtil = "org.apache.groovy:groovy-dateutil"
    val groovyDatetime = "org.apache.groovy:groovy-datetime"
    val groovyDoc = "org.apache.groovy:groovy-groovydoc"
    val groovyJson = "org.apache.groovy:groovy-json"
    val groovyNio = "org.apache.groovy:groovy-nio"
    val groovySql = "org.apache.groovy:groovy-sql"
    val groovyTemplates = "org.apache.groovy:groovy-templates"
    val groovyTest = "org.apache.groovy:groovy-test"
    val groovyXml = "org.apache.groovy:groovy-xml"
    val gson = "com.google.code.gson:gson"
    val guava = "com.google.guava:guava"
    val hamcrest = "org.hamcrest:hamcrest-core"
    val httpcore = "org.apache.httpcomponents:httpcore"
    val inject = "javax.inject:javax.inject"
    val ivy = "org.apache.ivy:ivy"
    val jacksonAnnotations = "com.fasterxml.jackson.core:jackson-annotations"
    val jacksonCore = "com.fasterxml.jackson.core:jackson-core"
    val jacksonDatabind = "com.fasterxml.jackson.core:jackson-databind"
    val jakartaActivation = "com.sun.activation:jakarta.activation"
    val jakartaXmlBind = "jakarta.xml.bind:jakarta.xml.bind-api"
    val jansi = "org.fusesource.jansi:jansi"
    val jatl = "com.googlecode.jatl:jatl"
    val jaxbCore = "com.sun.xml.bind:jaxb-core"
    val jaxbImpl = "com.sun.xml.bind:jaxb-impl"
    val jcifs = "jcifs:jcifs"
    val jclToSlf4j = "org.slf4j:jcl-over-slf4j"
    val jcommander = "com.beust:jcommander"
    val jetbrainsAnnotations = "org.jetbrains:annotations"
    val jgit = "org.eclipse.jgit:org.eclipse.jgit"
    val joda = "joda-time:joda-time"
    val jsch = "com.jcraft:jsch"
    val jsr305 = "com.google.code.findbugs:jsr305"
    val julToSlf4j = "org.slf4j:jul-to-slf4j"
    val junit = "junit:junit"
    val junit5Vintage = "org.junit.vintage:junit-vintage-engine"
    val junit5JupiterApi = "org.junit.jupiter:junit-jupiter-api"
    val junitPlatform = "org.junit.platform:junit-platform-launcher"
    val jzlib = "com.jcraft:jzlib"
    val kryo = "com.esotericsoftware.kryo:kryo"
    val log4jToSlf4j = "org.slf4j:log4j-over-slf4j"
    val maven3BuilderSupport = "org.apache.maven:maven-builder-support"
    val maven3Model = "org.apache.maven:maven-model"
    val maven3RepositoryMetadata = "org.apache.maven:maven-repository-metadata"
    val maven3Settings = "org.apache.maven:maven-settings"
    val maven3SettingsBuilder = "org.apache.maven:maven-settings-builder"
    val minlog = "com.esotericsoftware.minlog:minlog"
    val nativePlatform = "net.rubygrapefruit:native-platform"
    val nativePlatformFileEvents = "net.rubygrapefruit:file-events"
    val objenesis = "org.objenesis:objenesis"
    val plexusCipher = "org.sonatype.plexus:plexus-cipher"
    val plexusInterpolation = "org.codehaus.plexus:plexus-interpolation"
    val plexusSecDispatcher = "org.codehaus.plexus:plexus-sec-dispatcher"
    val plexusUtils = "org.codehaus.plexus:plexus-utils"
    val plist = "com.googlecode.plist:dd-plist"
    val pmavenCommon = "org.sonatype.pmaven:pmaven-common"
    val pmavenGroovy = "org.sonatype.pmaven:pmaven-groovy"
    val slf4jApi = "org.slf4j:slf4j-api"
    val snakeyaml = "org.yaml:snakeyaml"
    val testng = "org.testng:testng"
    val tomlj = "org.tomlj:tomlj"
    val trove4j = "org.jetbrains.intellij.deps:trove4j"
    val jna = "net.java.dev.jna:jna"
    val agp = "com.android.tools.build:gradle"
    val xbeanReflect = "org.apache.xbean:xbean-reflect"
    val xmlApis = "xml-apis:xml-apis"

    // Compile only dependencies (dynamically downloaded if needed)
    val maven3Compat = "org.apache.maven:maven-compat"
    val maven3PluginApi = "org.apache.maven:maven-plugin-api"

    // Test classpath only libraries
    val aircompressor = "io.airlift:aircompressor"
    val archunit = "com.tngtech.archunit:archunit"
    val archunitJunit5 = "com.tngtech.archunit:archunit-junit5"
    val awaitility = "org.awaitility:awaitility-kotlin"
    val bytebuddy = "net.bytebuddy:byte-buddy"
    val bytebuddyAgent = "net.bytebuddy:byte-buddy-agent"
    val cglib = "cglib:cglib"
    val equalsverifier = "nl.jqno.equalsverifier:equalsverifier"
    val hikariCP = "com.zaxxer:HikariCP"
    val guice = "com.google.inject:guice"
    val httpmime = "org.apache.httpcomponents:httpmime"
    val jacksonKotlin = "com.fasterxml.jackson.module:jackson-module-kotlin"
    val javaParser = "com.github.javaparser:javaparser-core"
    val jetty = "org.eclipse.jetty:jetty-http"
    val jettySecurity = "org.eclipse.jetty:jetty-security"
    val jettyWebApp = "org.eclipse.jetty:jetty-webapp"
    val joptSimple = "net.sf.jopt-simple:jopt-simple"
    val jsoup = "org.jsoup:jsoup"
    val jtar = "org.kamranzafar:jtar"
    val kotlinCoroutines = "org.jetbrains.kotlinx:kotlinx-coroutines-core"
    val kotlinCoroutinesDebug = "org.jetbrains.kotlinx:kotlinx-coroutines-debug"
    val littleproxy = "xyz.rogfam:littleproxy"
    val mina = "org.apache.mina:mina-core"
    val mockitoCore = "org.mockito:mockito-core"
    val mockitoKotlin = "com.nhaarman:mockito-kotlin"
    val mockitoKotlin2 = "com.nhaarman.mockitokotlin2:mockito-kotlin"
    val mySqlConnector = "mysql:mysql-connector-java"
    val samplesCheck = "org.gradle.exemplar:samples-check"
    val snappy = "org.iq80.snappy:snappy"
    val servletApi = "javax.servlet:javax.servlet-api"
    val socksProxy = "com.github.bbottema:java-socks-proxy-server"
    val spock = "org.spockframework:spock-core"
    val spockJUnit4 = "org.spockframework:spock-junit4"
    val sshdCore = "org.apache.sshd:sshd-core"
    val sshdScp = "org.apache.sshd:sshd-scp"
    val sshdSftp = "org.apache.sshd:sshd-sftp"
    val testcontainersSpock = "org.testcontainers:spock"
    val typesafeConfig = "com.typesafe:config"
    val xerces = "xerces:xercesImpl"
    val xmlunit = "xmlunit:xmlunit"

    val licenses = mapOf(
        ansiControlSequenceUtil to License.Apache2,
        ant to License.Apache2,
        antLauncher to License.Apache2,
        asm to License.BSD3,
        asmAnalysis to License.BSD3,
        asmCommons to License.BSD3,
        asmTree to License.BSD3,
        asmUtil to License.BSD3,
        assertj to License.Apache2,
        awsS3Core to License.Apache2,
        awsS3Kms to License.Apache2,
        awsS3S3 to License.Apache2,
        awsS3Sts to License.Apache2,
        bouncycastlePgp to License.MIT,
        bouncycastleProvider to License.MIT,
        bsh to License.Apache2,
        capsule to License.BSDStyle,
        commonsCodec to License.Apache2,
        commonsCompress to License.Apache2,
        commonsHttpclient to License.Apache2,
        commonsIo to License.Apache2,
        commonsLang to License.Apache2,
        commonsLang3 to License.Apache2,
        commonsMath to License.Apache2,
        configurationCacheReport to License.Apache2,
        fastutil to License.Apache2,
        gcs to License.Apache2,
        googleApiClient to License.Apache2,
        googleHttpClient to License.Apache2,
        googleHttpClientJackson2 to License.Apache2,
        googleOauthClient to License.Apache2,
        gradleProfiler to License.Apache2,
        groovy to License.Apache2,
        gson to License.Apache2,
        guava to License.Apache2,
        hamcrest to License.BSD3,
        httpcore to License.Apache2,
        hikariCP to License.Apache2,
        inject to License.Apache2,
        ivy to License.Apache2,
        jacksonAnnotations to License.Apache2,
        jacksonCore to License.Apache2,
        jacksonDatabind to License.Apache2,
        jakartaActivation to License.EDL,
        jakartaXmlBind to License.EDL,
        jansi to License.Apache2,
        jatl to License.Apache2,
        jaxbCore to License.EDL,
        jaxbImpl to License.EDL,
        jcifs to License.LGPL21,
        jclToSlf4j to License.MIT,
        jcommander to License.Apache2,
        jetbrainsAnnotations to License.Apache2,
        jgit to License.EDL,
        joda to License.Apache2,
        jsch to License.BSDStyle,
        jsr305 to License.BSD3,
        julToSlf4j to License.MIT,
        junit to License.EPL,
        junit5Vintage to License.EPL,
        junit5JupiterApi to License.EPL,
        junitPlatform to License.EPL,
        jzlib to License.BSDStyle,
        kryo to License.BSD3,
        log4jToSlf4j to License.MIT,
        maven3BuilderSupport to License.Apache2,
        maven3Model to License.Apache2,
        maven3RepositoryMetadata to License.Apache2,
        maven3Settings to License.Apache2,
        maven3SettingsBuilder to License.Apache2,
        minlog to License.BSD3,
        nativePlatform to License.Apache2,
        nativePlatformFileEvents to License.Apache2,
        objenesis to License.Apache2,
        plexusCipher to License.Apache2,
        plexusInterpolation to License.Apache2,
        plexusSecDispatcher to License.Apache2,
        plexusUtils to License.Apache2,
        plist to License.MIT,
        pmavenCommon to License.Apache2,
        pmavenGroovy to License.Apache2,
        slf4jApi to License.MIT,
        snakeyaml to License.Apache2,
        testng to License.Apache2,
        tomlj to License.Apache2,
        trove4j to License.LGPL21,
        xbeanReflect to License.Apache2,
        xmlApis to License.Apache2
    )
}<|MERGE_RESOLUTION|>--- conflicted
+++ resolved
@@ -20,15 +20,9 @@
 
 abstract class ExternalModulesExtension {
 
-<<<<<<< HEAD
     val groovyVersion = "4.0.2-SNAPSHOT"
-    val kotlinVersion = "1.6.10"
-    val configurationCacheReportVersion = "1.0.1"
-=======
-    val groovyVersion = "3.0.10"
     val configurationCacheReportVersion = "1.1"
     val kotlinVersion = "1.6.21"
->>>>>>> 337783d8
 
     fun futureKotlin(module: String) = "org.jetbrains.kotlin:kotlin-$module:$kotlinVersion"
 
